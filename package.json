{
  "name": "characterfile",
  "version": "0.0.7",
  "description": "A file format for character files, complete with schema, examples and validators.",
  "type": "module",
  "types": "examples/types.d.ts",
  "bin": {
    "tweets2character": "scripts/tweets2character.js",
    "folder2knowledge": "scripts/folder2knowledge.js",
    "knowledge2character": "scripts/knowledge2character.js",
<<<<<<< HEAD
    "web2folder": "scripts/web2folder.js"
=======
    "chats2character": "scripts/chats2character.js"
>>>>>>> 410259bf
  },
  "scripts": {
    "tweets2character": "node scripts/tweets2character.js",
    "folder2knowledge": "node scripts/folder2knowledge.js",
    "knowledge2character": "node scripts/knowledge2character.js",
<<<<<<< HEAD
    "web2folder": "node scripts/web2folder.js",
=======
    "chats2character": "node scripts/chats2character.js",
>>>>>>> 410259bf
    "example": "node examples/example.mjs",
    "validate": "node examples/validate.mjs"
  },
  "author": "Shaw Walters (https://github.com/lalalune)",
  "license": "MIT",
  "dependencies": {
    "@anthropic-ai/sdk": "^0.27.2",
    "@google/genai": "^1.5.1",
    "@opendocsg/pdf2md": "^0.1.31",
    "adm-zip": "^0.5.16",
    "cli-progress": "^3.12.0",
    "date-fns": "^3.6.0",
    "dotenv": "^16.4.5",
    "inquirer": "^10.2.2",
    "node-fetch": "^3.3.2",
    "node-llama-cpp": "^3.0.0-beta.44",
    "node-stream-zip": "^1.15.0",
<<<<<<< HEAD
    "pdfjs-dist": "2.x",
    "sanitize-filename": "^1.6.3",
=======
    "openai": "^4.79.1",
>>>>>>> 410259bf
    "systeminformation": "^5.23.5",
    "tiktoken": "^1.0.16"
  },
  "peerDependencies": {
    "node-fetch": "^3.3.2"
  }
}<|MERGE_RESOLUTION|>--- conflicted
+++ resolved
@@ -8,21 +8,15 @@
     "tweets2character": "scripts/tweets2character.js",
     "folder2knowledge": "scripts/folder2knowledge.js",
     "knowledge2character": "scripts/knowledge2character.js",
-<<<<<<< HEAD
-    "web2folder": "scripts/web2folder.js"
-=======
+    "web2folder": "scripts/web2folder.js",
     "chats2character": "scripts/chats2character.js"
->>>>>>> 410259bf
   },
   "scripts": {
     "tweets2character": "node scripts/tweets2character.js",
     "folder2knowledge": "node scripts/folder2knowledge.js",
     "knowledge2character": "node scripts/knowledge2character.js",
-<<<<<<< HEAD
     "web2folder": "node scripts/web2folder.js",
-=======
     "chats2character": "node scripts/chats2character.js",
->>>>>>> 410259bf
     "example": "node examples/example.mjs",
     "validate": "node examples/validate.mjs"
   },
@@ -40,12 +34,9 @@
     "node-fetch": "^3.3.2",
     "node-llama-cpp": "^3.0.0-beta.44",
     "node-stream-zip": "^1.15.0",
-<<<<<<< HEAD
     "pdfjs-dist": "2.x",
     "sanitize-filename": "^1.6.3",
-=======
     "openai": "^4.79.1",
->>>>>>> 410259bf
     "systeminformation": "^5.23.5",
     "tiktoken": "^1.0.16"
   },
